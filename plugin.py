--- conflicted
+++ resolved
@@ -4,17 +4,13 @@
 import shutil
 
 from LSP.plugin import AbstractPlugin
+from LSP.plugin import ClientConfig
 from LSP.plugin import register_plugin
 from LSP.plugin import unregister_plugin
-<<<<<<< HEAD
+from LSP.plugin import WorkspaceFolder
 from LSP.plugin.core.protocol import Range
-from LSP.plugin.core.typing import Any, Optional, Tuple, List, Mapping, Callable  # noqa: E501
+from LSP.plugin.core.typing import Any, Optional, List, Mapping, Callable
 from LSP.plugin.core.views import range_to_region  # TODO: not public API :(
-=======
-from LSP.plugin import WorkspaceFolder
-from LSP.plugin import ClientConfig
-from LSP.plugin.core.typing import Any, Optional, List
->>>>>>> 34704eb5
 import sublime
 
 VERSION = "1.37.11"
@@ -131,7 +127,17 @@
             shutil.rmtree(cls.basedir(), ignore_errors=True)
             raise
 
-<<<<<<< HEAD
+    @classmethod
+    def on_pre_start(
+        cls,
+        window: sublime.Window,
+        initiating_view: sublime.View,
+        workspace_folders: List[WorkspaceFolder],
+        configuration: ClientConfig
+    ) -> Optional[str]:
+        configuration.command = cls.get_command()
+        return None
+
     # -- commands from the server that should be handled client-side ----------
 
     def on_pre_server_command(
@@ -163,20 +169,6 @@
         return False
 
     # --- custom notification handlers ----------------------------------------
-=======
-    @classmethod
-    def on_pre_start(
-        cls,
-        window: sublime.Window,
-        initiating_view: sublime.View,
-        workspace_folders: List[WorkspaceFolder],
-        configuration: ClientConfig
-    ) -> Optional[str]:
-        configuration.command = cls.get_command()
-        return None
-
-    # notification handlers
->>>>>>> 34704eb5
 
     def _print(self, sticky: bool, fmt: str, *args: Any) -> None:
         session = self.weaksession()
