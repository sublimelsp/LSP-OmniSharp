--- conflicted
+++ resolved
@@ -6,20 +6,13 @@
 from LSP.plugin import AbstractPlugin
 from LSP.plugin import register_plugin
 from LSP.plugin import unregister_plugin
-<<<<<<< HEAD
 from LSP.plugin import WorkspaceFolder
 from LSP.plugin import ClientConfig
 from LSP.plugin.core.typing import Any, Optional, List
 import sublime
 
+VERSION = "1.37.11"
 URL = "https://github.com/OmniSharp/omnisharp-roslyn/releases/download/v{}/omnisharp-{}.zip"  # noqa: E501
-=======
-from LSP.plugin.core.typing import Any, Optional, Tuple, List
-import sublime
-
-VERSION = "1.37.11"
-URL = "https://github.com/OmniSharp/omnisharp-roslyn/releases/download/v{}/omnisharp-{}.zip"
->>>>>>> b4ca03a4
 
 
 def _platform_str() -> str:
@@ -51,11 +44,7 @@
 
     @classmethod
     def version_str(cls) -> str:
-<<<<<<< HEAD
-        return str(cls.get_settings().get("version"))
-=======
         return VERSION
->>>>>>> b4ca03a4
 
     @classmethod
     def installed_version_str(cls) -> str:
